--- conflicted
+++ resolved
@@ -338,10 +338,7 @@
 		args = append(args, "--", opt.Path)
 	}
 
-<<<<<<< HEAD
-=======
 	// Only cache when we're fetching immutable data.
->>>>>>> f7a39cb8
 	var cacheKey string
 	if len(opt.Head) == 40 && (len(opt.Base) == 0 || len(opt.Base) == 40) && opt.NoTotal {
 		cacheKey = r.URL + "|" + fmt.Sprintf("%q", args)
