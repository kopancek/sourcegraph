--- conflicted
+++ resolved
@@ -1,8 +1,4 @@
-<<<<<<< HEAD
-import ExtensionHostWorker from 'worker-loader?inline&name=extensionHostWorker.bundle.js!./main.worker.ts'
-=======
 import ExtensionHostWorker from 'worker-loader?name=extensionHostWorker.bundle.js!./main.worker.ts'
->>>>>>> 61ab19c9
 import { EndpointPair, ClosableEndpointPair } from '../../platform/context'
 import { Subscription } from 'rxjs'
 
@@ -12,13 +8,7 @@
  * If a `workerBundleURL` is provided, it is used to create a new Worker(), instead of using the ExtensionHostWorker
  * returned by worker-loader. This is useful to load the worker bundle from a different path.
  */
-<<<<<<< HEAD
-export function createExtensionHostWorker(): ClosableEndpointPair {
-=======
-export function createExtensionHostWorker(
-    workerBundleURL?: string
-): { worker: ExtensionHostWorker; clientEndpoints: EndpointPair } {
->>>>>>> 61ab19c9
+export function createExtensionHostWorker(workerBundleURL?: string): ClosableEndpointPair {
     const clientAPIChannel = new MessageChannel()
     const extensionHostAPIChannel = new MessageChannel()
     const worker = workerBundleURL ? new Worker(workerBundleURL) : new ExtensionHostWorker()
@@ -31,7 +21,6 @@
         proxy: extensionHostAPIChannel.port1,
         expose: clientAPIChannel.port1,
     }
-<<<<<<< HEAD
     const subscription = new Subscription(() => {
         extensionHostAPIChannel.port1.close()
         extensionHostAPIChannel.port2.close()
@@ -39,12 +28,4 @@
         clientAPIChannel.port2.close()
     })
     return { ...clientEndpoints, subscription }
-=======
-    return { worker, clientEndpoints }
-}
-
-export function createExtensionHost(workerBundleURL?: string): ClosableEndpointPair {
-    const { clientEndpoints, worker } = createExtensionHostWorker(workerBundleURL)
-    return { endpoints: clientEndpoints, subscription: new Subscription(() => worker.terminate()) }
->>>>>>> 61ab19c9
 }