--- conflicted
+++ resolved
@@ -6,11 +6,7 @@
 import { SearchPatternType } from '@sourcegraph/shared/src/graphql-operations'
 import { Observable } from 'rxjs'
 import { map } from 'rxjs/operators'
-<<<<<<< HEAD
-import { ISavedSearch } from '../../../shared/src/graphql/schema'
-=======
 import { ISavedSearch } from '@sourcegraph/shared/src/graphql/schema'
->>>>>>> 4bf00264
 import {
     EventLogResult,
     isSearchContextAvailable,
