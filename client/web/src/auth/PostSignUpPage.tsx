import React, { FunctionComponent, useState } from 'react'
import { useLocation, useHistory } from 'react-router'

import { LinkOrSpan } from '@sourcegraph/shared/src/components/LinkOrSpan'
import { TelemetryService } from '@sourcegraph/shared/src/telemetry/telemetryService'
import { BrandLogo } from '@sourcegraph/web/src/components/branding/BrandLogo'
import { HeroPage } from '@sourcegraph/web/src/components/HeroPage'
import { LoaderButton } from '@sourcegraph/web/src/components/LoaderButton'
import { Steps, Step, StepList, StepPanels, StepPanel, StepActions } from '@sourcegraph/wildcard/src/components/Steps'

import { PageTitle } from '../components/PageTitle'
import { UserAreaUserFields } from '../graphql-operations'
import { SourcegraphContext } from '../jscontext'
import { SelectAffiliatedRepos, AffiliatedReposReference } from '../user/settings/repositories/SelectAffiliatedRepos'

import { getReturnTo } from './SignInSignUpCommon'
import { useAffiliatedRepos } from './useAffiliatedRepos'
import { useExternalServices } from './useExternalServices'
import { useRepoCloningStatus } from './useRepoCloningStatus'
import { useSelectedRepos, selectedReposVar } from './useSelectedRepos'
import { CodeHostsConnection } from './welcome/CodeHostsConnection'
import { Footer } from './welcome/Footer'
import { StartSearching } from './welcome/StartSearching'

interface PostSignUpPage {
    authenticatedUser: UserAreaUserFields
    context: Pick<SourcegraphContext, 'authProviders' | 'experimentalFeatures' | 'sourcegraphDotComMode'>
    telemetryService: TelemetryService
}

interface Step {
    content: React.ReactElement
    isComplete: () => boolean
    prefetch?: () => void
    onNextButtonClick?: () => Promise<void>
}

// const delay = (milliseconds: number): Promise<void> => new Promise(resolve => setTimeout(resolve, milliseconds))

export const PostSignUpPage: FunctionComponent<PostSignUpPage> = ({
    authenticatedUser: user,
    context,
    // telemetryService,
}) => {
    // const [currentStepNumber, setCurrentStepNumber] = useState(1)
    const location = useLocation()
    // const history = useHistory()

    const {
        trigger: fetchCloningStatus,
        repos: cloningStatusLines,
        loading: cloningStatusLoading,
        isDoneCloning,
    } = useRepoCloningStatus({ userId: user.id, pollInterval: 2000, selectedReposVar })

    const { externalServices, loadingServices, errorServices, refetchExternalServices } = useExternalServices(user.id)
    // const { fetchAffiliatedRepos, affiliatedRepos } = useAffiliatedRepos(user.id)
    // const { fetchSelectedRepos, selectedRepos } = useSelectedRepos(user.id)

    /**
     * post sign-up flow is available only for .com and only in two cases, user:
     * 1. is authenticated and has AllowUserViewPostSignup tag
     * 2. is authenticated and enablePostSignupFlow experimental feature is ON
     */

    // if (
    //     !user ||
    //     !context.sourcegraphDotComMode ||
    //     !context.experimentalFeatures?.enablePostSignupFlow ||
    //     !user?.tags.includes('AllowUserViewPostSignup')
    // ) {
    //     // TODO: do this on the backend
    //     history.push(getReturnTo(location))
    // }

    // const firstStep = {
    //     content: (
    //         <>
    //             {currentStepNumber === 1 && externalServices && (
    //                 <CodeHostsConnection
    //                     loading={loadingServices}
    //                     user={user}
    //                     error={errorServices}
    //                     externalServices={externalServices}
    //                     context={context}
    //                     refetch={refetchExternalServices}
    //                 />
    //             )}
    //         </>
    //     ),
    //     // step is considered complete when user has at least one external service connected.
    //     isComplete: (): boolean => !!externalServices && externalServices?.length > 0,
    // }

    // const secondStep = {
    //     content: (
    //         <>
    //             {currentStepNumber === 2 && (
    //                 <>
    //                     <h3>Add repositories</h3>
    //                     <p className="text-muted">
    //                         Choose repositories you own or collaborate on from your code hosts to search with
    //                         Sourcegraph. We’ll sync and index these repositories so you can search your code all in one
    //                         place.
    //                     </p>
    //                     <SelectAffiliatedRepos
    //                         ref={AffiliatedReposReference}
    //                         onSelection={setDidSelectAffiliatedRepos}
    //                         repos={affiliatedRepos}
    //                         externalServices={externalServices}
    //                         selectedRepos={selectedRepos}
    //                         authenticatedUser={user}
    //                         telemetryService={telemetryService}
    //                     />
    //                 </>
    //             )}
    //         </>
    //     ),
    //     isComplete: () => true /* didSelectAffiliatedRepos */,
    //     onNextButtonClick: async () => {
    //         await AffiliatedReposReference.current?.submit()
    //     },
    //     prefetch: () => {
    //         fetchSelectedRepos()
    //         fetchAffiliatedRepos()
    //     },
    // }

    // const thirdStep = {
    //     content: (
    //         <>
    //             {currentStepNumber === 3 && (
    //                 <StartSearching
    //                     isDoneCloning={isDoneCloning}
    //                     cloningStatusLines={cloningStatusLines}
    //                     cloningStatusLoading={cloningStatusLoading}
    //                 />
    //             )}
    //         </>
    //     ),
    //     isComplete: () => isDoneCloning,
    //     prefetch: () => fetchCloningStatus(),
    // }

    // const steps: Step[] = [firstStep, secondStep, thirdStep]

    // // Steps helpers
    // const isLastStep = currentStepNumber === steps.length
    // const currentStep = steps[currentStepNumber - 1]

<<<<<<< HEAD
    // const goToNextTab = async (): Promise<void> => {
    //     if (currentStep.onNextButtonClick) {
    //         setIsNextStepLoading(true)
    //         await currentStep.onNextButtonClick()
    //         // TODO: remove this
    //         await delay(3000)
    //         setIsNextStepLoading(false)
    //     }
=======
    const goToNextTab = async (): Promise<void> => {
        if (currentStep.onNextButtonClick) {
            setIsNextStepLoading(true)
            await currentStep.onNextButtonClick()
            // // TODO: remove this
            await delay(3000)
            setIsNextStepLoading(false)
        }
>>>>>>> aa1a5d26

    //     // currentStepNumber is not zero based, it'll get the next step
    //     const nextStep = steps[currentStepNumber]
    //     if (nextStep.prefetch) {
    //         nextStep.prefetch()
    //     }

    //     setCurrentStepNumber(currentStepNumber + 1)
    // }
    // const goToSearch = (): void => history.push(getReturnTo(location))
    // const isCurrentStepComplete = (): boolean => currentStep?.isComplete()
    // const skipPostSignup = (): void => history.push(getReturnTo(location))

    // const onStepTabClick = (clickedStepTabNumber: number): void => {
    //     /**
    //      * User can navigate through the steps by clicking the step's tab when:
    //      * 1. navigating back
    //      * 2. navigating one step forward when the current step is complete
    //      * 3. navigating many steps forward when all of the steps, from the
    //      * current one to the clickedStepTabNumber step but not including are
    //      * complete.
    //      */

    //     // do nothing for the current tab
    //     if (clickedStepTabNumber === currentStepNumber) {
    //         return
    //     }

    //     if (clickedStepTabNumber < currentStepNumber) {
    //         // allow to navigate back since all of the previous steps had to be completed
    //         setCurrentStepNumber(clickedStepTabNumber)
    //     } else if (currentStepNumber - 1 === clickedStepTabNumber) {
    //         // forward navigation

    //         // if navigating to the next tab, check if the current step is completed
    //         if (isCurrentStepComplete()) {
    //             setCurrentStepNumber(clickedStepTabNumber)
    //         }
    //     } else {
    //         // if navigating further away check [current, ..., clicked)
    //         const areInBetweenStepsComplete = steps
    //             .slice(currentStepNumber - 1, clickedStepTabNumber - 1)
    //             .every(step => step.isComplete())

    //         if (areInBetweenStepsComplete) {
    //             setCurrentStepNumber(clickedStepTabNumber)
    //         }
    //     }
    // }

    return (
        <>
            <LinkOrSpan to={getReturnTo(location)} className="post-signup-page__logo-link">
                <BrandLogo
                    className="position-absolute ml-3 mt-3 post-signup-page__logo"
                    isLightTheme={true}
                    variant="symbol"
                    // onClick={skipPostSignup}
                />
            </LinkOrSpan>

            <div className="signin-signup-page post-signup-page">
                <PageTitle title="Welcome" />

                <HeroPage
                    lessPadding={true}
                    className="text-left"
                    body={
                        <div className="post-signup-page__container">
                            <h2>Get started with Sourcegraph</h2>
                            <p className="text-muted pb-3">
                                Three quick steps to add your repositories and get searching with Sourcegraph
                            </p>
                            <div className="mt-4 pb-3">
                                <Steps initialStep={1}>
                                    <StepPanels>
                                        <StepPanel>
                                            {externalServices && (
                                                <CodeHostsConnection
                                                    loading={loadingServices}
                                                    user={user}
                                                    error={errorServices}
                                                    externalServices={externalServices}
                                                    context={context}
                                                    refetch={refetchExternalServices}
                                                />
                                            )}
                                        </StepPanel>
                                        <StepPanel>
                                            <>
                                                <h3>Add repositories</h3>
                                                <p className="text-muted">
                                                    Choose repositories you own or collaborate on from your code hosts
                                                    to search with Sourcegraph. We’ll sync and index these repositories
                                                    so you can search your code all in one place.
                                                </p>
                                            </>
                                        </StepPanel>
                                        <StepPanel>
                                            <StartSearching
                                                isDoneCloning={isDoneCloning}
                                                cloningStatusLines={cloningStatusLines}
                                                cloningStatusLoading={cloningStatusLoading}
                                            />
                                        </StepPanel>
                                    </StepPanels>
                                    <StepList numeric={true}>
                                        <Step borderColor="purple">Connect with code hosts</Step>
                                        <Step borderColor="blue">Add repositories</Step>
                                        <Step borderColor="orange">Start searching</Step>
                                    </StepList>
                                    <StepActions>
                                        <Footer />
                                    </StepActions>
                                </Steps>
                            </div>
                            {/* This should be part of step panel */}
                            {/* <div className="mt-4 pb-3">{currentStep.content}</div>
                            <div className="mt-4">
                                <LoaderButton
                                    type="button"
                                    alwaysShowLabel={true}
                                    label={isLastStep ? 'Start searching' : 'Continue'}
                                    className="btn btn-primary float-right ml-2"
                                    disabled={!!externalServices && externalServices?.length === 0}
                                    // disabled={!isCurrentStepComplete()}
                                    onClick={isLastStep ? goToSearch : goToNextTab}
                                />

                                {!isLastStep && (
                                    <button
                                        type="button"
                                        className="btn btn-link font-weight-normal text-secondary float-right"
                                        onClick={skipPostSignup}
                                    >
                                        Not right now
                                    </button>
                                )}
                            </div> */}
                        </div>
                    }
                />
            </div>
        </>
    )
}

PostSignUpPage.whyDidYouRender = true<|MERGE_RESOLUTION|>--- conflicted
+++ resolved
@@ -148,7 +148,6 @@
     // const isLastStep = currentStepNumber === steps.length
     // const currentStep = steps[currentStepNumber - 1]
 
-<<<<<<< HEAD
     // const goToNextTab = async (): Promise<void> => {
     //     if (currentStep.onNextButtonClick) {
     //         setIsNextStepLoading(true)
@@ -157,16 +156,6 @@
     //         await delay(3000)
     //         setIsNextStepLoading(false)
     //     }
-=======
-    const goToNextTab = async (): Promise<void> => {
-        if (currentStep.onNextButtonClick) {
-            setIsNextStepLoading(true)
-            await currentStep.onNextButtonClick()
-            // // TODO: remove this
-            await delay(3000)
-            setIsNextStepLoading(false)
-        }
->>>>>>> aa1a5d26
 
     //     // currentStepNumber is not zero based, it'll get the next step
     //     const nextStep = steps[currentStepNumber]
@@ -312,6 +301,4 @@
             </div>
         </>
     )
-}
-
-PostSignUpPage.whyDidYouRender = true+}